--- conflicted
+++ resolved
@@ -311,7 +311,6 @@
         diffs = [total - a - b for total, a, b in all_losses]
         assert np.allclose(diffs, 0, atol=1e-7)
 
-<<<<<<< HEAD
     def test_net_no_valid(self, net_cls, module_cls, data):
         net = net_cls(
             module_cls,
@@ -324,7 +323,7 @@
         assert net.history[:, 'train_loss']
         with pytest.raises(KeyError):
             net.history[:, 'valid_loss']
-=======
+
     @pytest.mark.xfail
     def test_get_params_with_uninit_callbacks(self, net_cls, module_cls):
         from inferno.callbacks import EpochTimer
@@ -338,7 +337,6 @@
         net.get_params()
         net.initialize()
         net.get_params()
->>>>>>> a495b1df
 
 
 class MyRegressor(nn.Module):
